/*
 * Licensed to the Apache Software Foundation (ASF) under one
 * or more contributor license agreements.  See the NOTICE file
 * distributed with this work for additional information
 * regarding copyright ownership.  The ASF licenses this file
 * to you under the Apache License, Version 2.0 (the
 * "License"); you may not use this file except in compliance
 * with the License.  You may obtain a copy of the License at
 *
 *   http://www.apache.org/licenses/LICENSE-2.0
 *
 * Unless required by applicable law or agreed to in writing,
 * software distributed under the License is distributed on an
 * "AS IS" BASIS, WITHOUT WARRANTIES OR CONDITIONS OF ANY
 * KIND, either express or implied.  See the License for the
 * specific language governing permissions and limitations
 * under the License.
 */
package org.apache.parquet.hadoop;

import static org.apache.parquet.Log.DEBUG;
import static org.apache.parquet.bytes.BytesUtils.readIntLittleEndian;
import static org.apache.parquet.filter2.compat.RowGroupFilter.FilterLevel.DICTIONARY;
import static org.apache.parquet.filter2.compat.RowGroupFilter.FilterLevel.STATISTICS;
import static org.apache.parquet.format.converter.ParquetMetadataConverter.NO_FILTER;
import static org.apache.parquet.format.converter.ParquetMetadataConverter.SKIP_ROW_GROUPS;
import static org.apache.parquet.format.converter.ParquetMetadataConverter.fromParquetStatistics;
import static org.apache.parquet.hadoop.ParquetFileWriter.MAGIC;
import static org.apache.parquet.hadoop.ParquetFileWriter.PARQUET_COMMON_METADATA_FILE;
import static org.apache.parquet.hadoop.ParquetFileWriter.PARQUET_METADATA_FILE;

import java.io.Closeable;
import java.io.IOException;
import java.io.SequenceInputStream;
import java.nio.ByteBuffer;
import java.util.ArrayList;
import java.util.Arrays;
import java.util.Collection;
import java.util.Collections;
import java.util.HashMap;
import java.util.HashSet;
import java.util.List;
import java.util.Map;
import java.util.Map.Entry;
import java.util.Set;
import java.util.concurrent.Callable;
import java.util.concurrent.ExecutionException;
import java.util.concurrent.ExecutorService;
import java.util.concurrent.Executors;
import java.util.concurrent.Future;

import org.apache.hadoop.conf.Configuration;
import org.apache.hadoop.fs.FSDataInputStream;
import org.apache.hadoop.fs.FileStatus;
import org.apache.hadoop.fs.FileSystem;
import org.apache.hadoop.fs.Path;

import org.apache.parquet.bytes.ByteBufferAllocator;
import org.apache.parquet.bytes.ByteBufferInputStream;
import org.apache.parquet.bytes.HeapByteBufferAllocator;
import org.apache.parquet.column.Encoding;
import org.apache.parquet.column.page.DictionaryPageReadStore;
import org.apache.parquet.filter2.compat.FilterCompat;
import org.apache.parquet.filter2.compat.RowGroupFilter;
import org.apache.parquet.hadoop.util.CompatibilityUtil;

import org.apache.parquet.Log;
import org.apache.parquet.bytes.BytesInput;
import org.apache.parquet.column.ColumnDescriptor;
import org.apache.parquet.column.page.DataPage;
import org.apache.parquet.column.page.DataPageV1;
import org.apache.parquet.column.page.DataPageV2;
import org.apache.parquet.column.page.DictionaryPage;
import org.apache.parquet.column.page.PageReadStore;
import org.apache.parquet.hadoop.metadata.ColumnPath;
import org.apache.parquet.format.DataPageHeader;
import org.apache.parquet.format.DataPageHeaderV2;
import org.apache.parquet.format.DictionaryPageHeader;
import org.apache.parquet.format.PageHeader;
import org.apache.parquet.format.Util;
import org.apache.parquet.format.converter.ParquetMetadataConverter;
import org.apache.parquet.format.converter.ParquetMetadataConverter.MetadataFilter;
import org.apache.parquet.hadoop.CodecFactory.BytesDecompressor;
import org.apache.parquet.hadoop.ColumnChunkPageReadStore.ColumnChunkPageReader;
import org.apache.parquet.hadoop.metadata.BlockMetaData;
import org.apache.parquet.hadoop.metadata.ColumnChunkMetaData;
import org.apache.parquet.hadoop.metadata.FileMetaData;
import org.apache.parquet.hadoop.metadata.ParquetMetadata;
import org.apache.parquet.hadoop.util.HiddenFileFilter;
import org.apache.parquet.hadoop.util.counters.BenchmarkCounter;
import org.apache.parquet.io.ParquetDecodingException;

/**
 * Internal implementation of the Parquet file reader as a block container
 *
 * @author Julien Le Dem
 *
 */
public class ParquetFileReader implements Closeable {

  private static final Log LOG = Log.getLog(ParquetFileReader.class);

  public static String PARQUET_READ_PARALLELISM = "parquet.metadata.read.parallelism";

  //URI Schemes to blacklist for bytebuffer read.
  public static final String PARQUET_BYTEBUFFER_BLACKLIST = "parquet.bytebuffer.fs.blacklist";
  public static final String[] PARQUET_BYTEBUFFER_BLACKLIST_DEFAULT = {"s3", "s3n", "s3a"};

  private static ParquetMetadataConverter converter = new ParquetMetadataConverter();

  /**
   * for files provided, check if there's a summary file.
   * If a summary file is found it is used otherwise the file footer is used.
   * @param configuration the hadoop conf to connect to the file system;
   * @param partFiles the part files to read
   * @return the footers for those files using the summary file if possible.
   * @throws IOException
   */
  @Deprecated
  public static List<Footer> readAllFootersInParallelUsingSummaryFiles(Configuration configuration, List<FileStatus> partFiles) throws IOException {
    return readAllFootersInParallelUsingSummaryFiles(configuration, partFiles, false);
  }

  private static MetadataFilter filter(boolean skipRowGroups) {
    return skipRowGroups ? SKIP_ROW_GROUPS : NO_FILTER;
  }

  /**
   * for files provided, check if there's a summary file.
   * If a summary file is found it is used otherwise the file footer is used.
   * @param configuration the hadoop conf to connect to the file system;
   * @param partFiles the part files to read
   * @param skipRowGroups to skipRowGroups in the footers
   * @return the footers for those files using the summary file if possible.
   * @throws IOException
   */
  public static List<Footer> readAllFootersInParallelUsingSummaryFiles(
      final Configuration configuration,
      final Collection<FileStatus> partFiles,
      final boolean skipRowGroups) throws IOException {

    // figure out list of all parents to part files
    Set<Path> parents = new HashSet<Path>();
    for (FileStatus part : partFiles) {
      parents.add(part.getPath().getParent());
    }

    // read corresponding summary files if they exist
    List<Callable<Map<Path, Footer>>> summaries = new ArrayList<Callable<Map<Path, Footer>>>();
    for (final Path path : parents) {
      summaries.add(new Callable<Map<Path, Footer>>() {
        @Override
        public Map<Path, Footer> call() throws Exception {
          ParquetMetadata mergedMetadata = readSummaryMetadata(configuration, path, skipRowGroups);
          if (mergedMetadata != null) {
            final List<Footer> footers;
            if (skipRowGroups) {
              footers = new ArrayList<Footer>();
              for (FileStatus f : partFiles) {
                footers.add(new Footer(f.getPath(), mergedMetadata));
              }
            } else {
              footers = footersFromSummaryFile(path, mergedMetadata);
            }
            Map<Path, Footer> map = new HashMap<Path, Footer>();
            for (Footer footer : footers) {
              // the folder may have been moved
              footer = new Footer(new Path(path, footer.getFile().getName()), footer.getParquetMetadata());
              map.put(footer.getFile(), footer);
            }
            return map;
          } else {
            return Collections.emptyMap();
          }
        }
      });
    }

    Map<Path, Footer> cache = new HashMap<Path, Footer>();
    try {
      List<Map<Path, Footer>> footersFromSummaries = runAllInParallel(configuration.getInt(PARQUET_READ_PARALLELISM, 5), summaries);
      for (Map<Path, Footer> footers : footersFromSummaries) {
        cache.putAll(footers);
      }
    } catch (ExecutionException e) {
      throw new IOException("Error reading summaries", e);
    }

    // keep only footers for files actually requested and read file footer if not found in summaries
    List<Footer> result = new ArrayList<Footer>(partFiles.size());
    List<FileStatus> toRead = new ArrayList<FileStatus>();
    for (FileStatus part : partFiles) {
      Footer f = cache.get(part.getPath());
      if (f != null) {
        result.add(f);
      } else {
        toRead.add(part);
      }
    }

    if (toRead.size() > 0) {
      // read the footers of the files that did not have a summary file
      if (Log.INFO) {
        LOG.info("reading another " + toRead.size() + " footers");
      }
      result.addAll(readAllFootersInParallel(configuration, toRead, skipRowGroups));
    }

    return result;
  }

  private static <T> List<T> runAllInParallel(int parallelism, List<Callable<T>> toRun) throws ExecutionException {
    LOG.info("Initiating action with parallelism: " + parallelism);
    ExecutorService threadPool = Executors.newFixedThreadPool(parallelism);
    try {
      List<Future<T>> futures = new ArrayList<Future<T>>();
      for (Callable<T> callable : toRun) {
        futures.add(threadPool.submit(callable));
      }
      List<T> result = new ArrayList<T>(toRun.size());
      for (Future<T> future : futures) {
        try {
          result.add(future.get());
        } catch (InterruptedException e) {
          throw new RuntimeException("The thread was interrupted", e);
        }
      }
      return result;
    } finally {
      threadPool.shutdownNow();
    }
  }

  @Deprecated
  public static List<Footer> readAllFootersInParallel(final Configuration configuration, List<FileStatus> partFiles) throws IOException {
    return readAllFootersInParallel(configuration, partFiles, false);
  }

  /**
   * read all the footers of the files provided
   * (not using summary files)
   * @param configuration the conf to access the File System
   * @param partFiles the files to read
   * @param skipRowGroups to skip the rowGroup info
   * @return the footers
   * @throws IOException
   */
  public static List<Footer> readAllFootersInParallel(final Configuration configuration, List<FileStatus> partFiles, final boolean skipRowGroups) throws IOException {
    List<Callable<Footer>> footers = new ArrayList<Callable<Footer>>();
    for (final FileStatus currentFile : partFiles) {
      footers.add(new Callable<Footer>() {
        @Override
        public Footer call() throws Exception {
          try {
            return new Footer(currentFile.getPath(), readFooter(configuration, currentFile, filter(skipRowGroups)));
          } catch (IOException e) {
            throw new IOException("Could not read footer for file " + currentFile, e);
          }
        }
      });
    }
    try {
      return runAllInParallel(configuration.getInt(PARQUET_READ_PARALLELISM, 5), footers);
    } catch (ExecutionException e) {
      throw new IOException("Could not read footer: " + e.getMessage(), e.getCause());
    }
  }

  /**
   * Read the footers of all the files under that path (recursively)
   * not using summary files.
   */
  public static List<Footer> readAllFootersInParallel(Configuration configuration, FileStatus fileStatus, boolean skipRowGroups) throws IOException {
    List<FileStatus> statuses = listFiles(configuration, fileStatus);
    return readAllFootersInParallel(configuration, statuses, skipRowGroups);
  }

  /**
   * Read the footers of all the files under that path (recursively)
   * not using summary files.
   * rowGroups are not skipped
   * @param configuration the configuration to access the FS
   * @param fileStatus the root dir
   * @return all the footers
   * @throws IOException
   */
  public static List<Footer> readAllFootersInParallel(Configuration configuration, FileStatus fileStatus) throws IOException {
    return readAllFootersInParallel(configuration, fileStatus, false);
  }


  @Deprecated
  public static List<Footer> readFooters(Configuration configuration, Path path) throws IOException {
    return readFooters(configuration, status(configuration, path));
  }

  private static FileStatus status(Configuration configuration, Path path) throws IOException {
    return path.getFileSystem(configuration).getFileStatus(path);
  }

  /**
   * this always returns the row groups
   * @param configuration
   * @param pathStatus
   * @return
   * @throws IOException
   */
  @Deprecated
  public static List<Footer> readFooters(Configuration configuration, FileStatus pathStatus) throws IOException {
    return readFooters(configuration, pathStatus, false);
  }

  /**
   * Read the footers of all the files under that path (recursively)
   * using summary files if possible
   * @param configuration the configuration to access the FS
   * @param pathStatus the root dir
   * @return all the footers
   * @throws IOException
   */
  public static List<Footer> readFooters(Configuration configuration, FileStatus pathStatus, boolean skipRowGroups) throws IOException {
    List<FileStatus> files = listFiles(configuration, pathStatus);
    return readAllFootersInParallelUsingSummaryFiles(configuration, files, skipRowGroups);
  }

  private static List<FileStatus> listFiles(Configuration conf, FileStatus fileStatus) throws IOException {
    if (fileStatus.isDir()) {
      FileSystem fs = fileStatus.getPath().getFileSystem(conf);
      FileStatus[] list = fs.listStatus(fileStatus.getPath(), HiddenFileFilter.INSTANCE);
      List<FileStatus> result = new ArrayList<FileStatus>();
      for (FileStatus sub : list) {
        result.addAll(listFiles(conf, sub));
      }
      return result;
    } else {
      return Arrays.asList(fileStatus);
    }
  }

  /**
   * Specifically reads a given summary file
   * @param configuration
   * @param summaryStatus
   * @return the metadata translated for each file
   * @throws IOException
   */
  public static List<Footer> readSummaryFile(Configuration configuration, FileStatus summaryStatus) throws IOException {
    final Path parent = summaryStatus.getPath().getParent();
    ParquetMetadata mergedFooters = readFooter(configuration, summaryStatus, filter(false));
    return footersFromSummaryFile(parent, mergedFooters);
  }

  static ParquetMetadata readSummaryMetadata(Configuration configuration, Path basePath, boolean skipRowGroups) throws IOException {
    Path metadataFile = new Path(basePath, PARQUET_METADATA_FILE);
    Path commonMetaDataFile = new Path(basePath, PARQUET_COMMON_METADATA_FILE);
    FileSystem fileSystem = basePath.getFileSystem(configuration);
    if (skipRowGroups && fileSystem.exists(commonMetaDataFile)) {
      // reading the summary file that does not contain the row groups
      if (Log.INFO) LOG.info("reading summary file: " + commonMetaDataFile);
      return readFooter(configuration, commonMetaDataFile, filter(skipRowGroups));
    } else if (fileSystem.exists(metadataFile)) {
      if (Log.INFO) {
        LOG.info("reading summary file: " + metadataFile);
      }
      return readFooter(configuration, metadataFile, filter(skipRowGroups));
    } else {
      return null;
    }
  }

  static List<Footer> footersFromSummaryFile(final Path parent, ParquetMetadata mergedFooters) {
    Map<Path, ParquetMetadata> footers = new HashMap<Path, ParquetMetadata>();
    List<BlockMetaData> blocks = mergedFooters.getBlocks();
    for (BlockMetaData block : blocks) {
      String path = block.getPath();
      Path fullPath = new Path(parent, path);
      ParquetMetadata current = footers.get(fullPath);
      if (current == null) {
        current = new ParquetMetadata(mergedFooters.getFileMetaData(), new ArrayList<BlockMetaData>());
        footers.put(fullPath, current);
      }
      current.getBlocks().add(block);
    }
    List<Footer> result = new ArrayList<Footer>();
    for (Entry<Path, ParquetMetadata> entry : footers.entrySet()) {
      result.add(new Footer(entry.getKey(), entry.getValue()));
    }
    return result;
  }

  /**
   * Reads the meta data block in the footer of the file
   * @param configuration
   * @param file the parquet File
   * @return the metadata blocks in the footer
   * @throws IOException if an error occurs while reading the file
   */
  @Deprecated
  public static final ParquetMetadata readFooter(Configuration configuration, Path file) throws IOException {
    return readFooter(configuration, file, NO_FILTER);
  }

  /**
   * Reads the meta data in the footer of the file.
   * Skipping row groups (or not) based on the provided filter
   * @param configuration
   * @param file the Parquet File
   * @param filter the filter to apply to row groups
   * @return the metadata with row groups filtered.
   * @throws IOException  if an error occurs while reading the file
   */
  public static ParquetMetadata readFooter(Configuration configuration, Path file, MetadataFilter filter) throws IOException {
    FileSystem fileSystem = file.getFileSystem(configuration);
    return readFooter(configuration, fileSystem.getFileStatus(file), filter);
  }

  /**
   * @deprecated use {@link ParquetFileReader#readFooter(Configuration, FileStatus, MetadataFilter)}
   */
  @Deprecated
  public static final ParquetMetadata readFooter(Configuration configuration, FileStatus file) throws IOException {
    return readFooter(configuration, file, NO_FILTER);
  }

  /**
   * Reads the meta data block in the footer of the file
   * @param configuration
   * @param file the parquet File
   * @param filter the filter to apply to row groups
   * @return the metadata blocks in the footer
   * @throws IOException if an error occurs while reading the file
   */
  public static final ParquetMetadata readFooter(Configuration configuration, FileStatus file, MetadataFilter filter) throws IOException {
    FileSystem fileSystem = file.getPath().getFileSystem(configuration);
    FSDataInputStream in = fileSystem.open(file.getPath());
    try {
      return readFooter(file, in, filter);
    } finally {
      in.close();
    }
  }

  private static final ParquetMetadata readFooter(FileStatus file, FSDataInputStream f, MetadataFilter filter) throws IOException {
    long l = file.getLen();
    if (Log.DEBUG) {
      LOG.debug("File length " + l);
    }
    int FOOTER_LENGTH_SIZE = 4;
    if (l < MAGIC.length + FOOTER_LENGTH_SIZE + MAGIC.length) { // MAGIC + data + footer + footerIndex + MAGIC
      throw new RuntimeException(file.getPath() + " is not a Parquet file (too small)");
    }
    long footerLengthIndex = l - FOOTER_LENGTH_SIZE - MAGIC.length;
    if (Log.DEBUG) {
      LOG.debug("reading footer index at " + footerLengthIndex);
    }

    f.seek(footerLengthIndex);
    int footerLength = readIntLittleEndian(f);
    byte[] magic = new byte[MAGIC.length];
    f.readFully(magic);
    if (!Arrays.equals(MAGIC, magic)) {
      throw new RuntimeException(file.getPath() + " is not a Parquet file. expected magic number at tail " + Arrays.toString(MAGIC) + " but found " + Arrays.toString(magic));
    }
    long footerIndex = footerLengthIndex - footerLength;
    if (Log.DEBUG) {
      LOG.debug("read footer length: " + footerLength + ", footer index: " + footerIndex);
    }
    if (footerIndex < MAGIC.length || footerIndex >= footerLengthIndex) {
      throw new RuntimeException("corrupted file: the footer index is not within the file");
    }
    f.seek(footerIndex);
    return converter.readParquetMetadata(f, filter);
  }

  public static ParquetFileReader open(Configuration conf, Path file) throws IOException {
    return new ParquetFileReader(conf, file);
  }

  public static ParquetFileReader open(Configuration conf, Path file, MetadataFilter filter) throws IOException {
    return new ParquetFileReader(conf, file, filter);
  }

  public static ParquetFileReader open(Configuration conf, Path file, ParquetMetadata footer) throws IOException {
    return new ParquetFileReader(conf, file, footer);
  }

  private final CodecFactory codecFactory;
  private final FSDataInputStream f;
  private final FileStatus fileStatus;
  private final Map<ColumnPath, ColumnDescriptor> paths = new HashMap<ColumnPath, ColumnDescriptor>();
  private final FileMetaData fileMetaData; // may be null
  private final ByteBufferAllocator allocator;
<<<<<<< HEAD
  private final boolean disableByteBufferRead;
=======
  private final Configuration conf;

  // not final. in some cases, this may be lazily loaded for backward-compat.
  private ParquetMetadata footer;
  // blocks can be filtered after they are read (or set in the constructor)
  private List<BlockMetaData> blocks;
>>>>>>> da69d4b7

  private int currentBlock = 0;
  private ColumnChunkPageReadStore currentRowGroup = null;
  private DictionaryPageReader nextDictionaryReader = null;

  /**
   * @deprecated use @link{ParquetFileReader(Configuration configuration, FileMetaData fileMetaData,
   * Path filePath, List<BlockMetaData> blocks, List<ColumnDescriptor> columns)} instead
   */
  public ParquetFileReader(Configuration configuration, Path filePath, List<BlockMetaData> blocks, List<ColumnDescriptor> columns) throws IOException {
    this(configuration, null, filePath, blocks, columns);
  }

  /**
   * @param configuration the Hadoop conf
   * @param fileMetaData fileMetaData for parquet file
   * @param blocks the blocks to read
   * @param columns the columns to read (their path)
   * @throws IOException if the file can not be opened
   */
  @Deprecated
  public ParquetFileReader(
      Configuration configuration, FileMetaData fileMetaData,
      Path filePath, List<BlockMetaData> blocks, List<ColumnDescriptor> columns) throws IOException {
    this.conf = configuration;
    this.fileMetaData = fileMetaData;
    FileSystem fs = filePath.getFileSystem(configuration);
    this.f = fs.open(filePath);
    this.fileStatus = fs.getFileStatus(filePath);
    this.blocks = blocks;
    for (ColumnDescriptor col : columns) {
      paths.put(ColumnPath.get(col.getPath()), col);
    }
    // the page size parameter isn't meaningful when only using
    // the codec factory to get decompressors
    this.codecFactory = new CodecFactory(configuration, 0);
    this.allocator = new HeapByteBufferAllocator();

    //Bypass ByteBuffer read path for S3 FileSystems.  See PARQUET-400.
    List<String> fsBlackList = Arrays.asList(configuration.getStrings(PARQUET_BYTEBUFFER_BLACKLIST, PARQUET_BYTEBUFFER_BLACKLIST_DEFAULT));
    this.disableByteBufferRead = fsBlackList.contains(filePath.toUri().getScheme());
  }

  /**
   * @param configuration the Hadoop Configuration
   * @param file Path to a parquet file
   * @throws IOException if the file can not be opened
   */
  private ParquetFileReader(Configuration configuration, Path file) throws IOException {
    this(configuration, file, NO_FILTER);
  }

  /**
   * @param conf the Hadoop Configuration
   * @param file Path to a parquet file
   * @param filter a {@link MetadataFilter} for selecting row groups
   * @throws IOException if the file can not be opened
   */
  public ParquetFileReader(Configuration conf, Path file, MetadataFilter filter) throws IOException {
    this.conf = conf;
    FileSystem fs = file.getFileSystem(conf);
    this.fileStatus = fs.getFileStatus(file);
    this.f = fs.open(file);
    this.footer = readFooter(fileStatus, f, filter);
    this.fileMetaData = footer.getFileMetaData();
    this.blocks = footer.getBlocks();
    for (ColumnDescriptor col : footer.getFileMetaData().getSchema().getColumns()) {
      paths.put(ColumnPath.get(col.getPath()), col);
    }
    // the page size parameter isn't meaningful when only using
    // the codec factory to get decompressors
    this.codecFactory = new CodecFactory(conf, 0);
    this.allocator = new HeapByteBufferAllocator();
  }

  /**
   * @param conf the Hadoop Configuration
   * @param file Path to a parquet file
   * @param footer a {@link ParquetMetadata} footer already read from the file
   * @throws IOException if the file can not be opened
   */
  public ParquetFileReader(Configuration conf, Path file, ParquetMetadata footer) throws IOException {
    this.conf = conf;
    FileSystem fs = file.getFileSystem(conf);
    this.fileStatus = fs.getFileStatus(file);
    this.f = fs.open(file);
    this.footer = footer;
    this.fileMetaData = footer.getFileMetaData();
    this.blocks = footer.getBlocks();
    for (ColumnDescriptor col : footer.getFileMetaData().getSchema().getColumns()) {
      paths.put(ColumnPath.get(col.getPath()), col);
    }
    // the page size parameter isn't meaningful when only using
    // the codec factory to get decompressors
    this.codecFactory = new CodecFactory(conf, 0);
    this.allocator = new HeapByteBufferAllocator();
  }

  public ParquetMetadata getFooter() {
    if (footer == null) {
      try {
        // don't read the row groups because this.blocks is always set
        this.footer = readFooter(fileStatus, f, SKIP_ROW_GROUPS);
      } catch (IOException e) {
        throw new ParquetDecodingException("Unable to read file footer", e);
      }
    }
    return footer;
  }

  public FileMetaData getFileMetaData() {
    if (fileMetaData != null) {
      return fileMetaData;
    }
    return getFooter().getFileMetaData();
  }

  public long getRecordCount() {
    long total = 0;
    for (BlockMetaData block : blocks) {
      total += block.getRowCount();
    }
    return total;
  }

  public Path getPath() {
    return fileStatus.getPath();
  }

  void filterRowGroups(FilterCompat.Filter filter) throws IOException {
    // set up data filters based on configured levels
    List<RowGroupFilter.FilterLevel> levels = new ArrayList<RowGroupFilter.FilterLevel>();

    if (conf.getBoolean("parquet.filter.statistics.enabled", true)) {
      levels.add(STATISTICS);
    }

    if (conf.getBoolean("parquet.filter.dictionary.enabled", false)) {
      levels.add(DICTIONARY);
    }

    this.blocks = RowGroupFilter.filterRowGroups(levels, filter, blocks, this);
  }

  public List<BlockMetaData> getRowGroups() {
    return blocks;
  }

  public void appendTo(ParquetFileWriter writer) throws IOException {
    writer.appendRowGroups(f, blocks, true);
  }

  /**
   * Reads all the columns requested from the row group at the current file position.
   * @throws IOException if an error occurs while reading
   * @return the PageReadStore which can provide PageReaders for each column.
   */
  public PageReadStore readNextRowGroup() throws IOException {
    if (currentBlock == blocks.size()) {
      return null;
    }
    BlockMetaData block = blocks.get(currentBlock);
    if (block.getRowCount() == 0) {
      throw new RuntimeException("Illegal row group of 0 rows");
    }
    this.currentRowGroup = new ColumnChunkPageReadStore(block.getRowCount());
    // prepare the list of consecutive chunks to read them in one scan
    List<ConsecutiveChunkList> allChunks = new ArrayList<ConsecutiveChunkList>();
    ConsecutiveChunkList currentChunks = null;
    for (ColumnChunkMetaData mc : block.getColumns()) {
      ColumnPath pathKey = mc.getPath();
      BenchmarkCounter.incrementTotalBytes(mc.getTotalSize());
      ColumnDescriptor columnDescriptor = paths.get(pathKey);
      if (columnDescriptor != null) {
        long startingPos = mc.getStartingPos();
        // first chunk or not consecutive => new list
        if (currentChunks == null || currentChunks.endPos() != startingPos) {
          currentChunks = new ConsecutiveChunkList(startingPos);
          allChunks.add(currentChunks);
        }
        currentChunks.addChunk(new ChunkDescriptor(columnDescriptor, mc, startingPos, (int)mc.getTotalSize()));
      }
    }
    // actually read all the chunks
    for (ConsecutiveChunkList consecutiveChunks : allChunks) {
      final List<Chunk> chunks = consecutiveChunks.readAll(f);
      for (Chunk chunk : chunks) {
        currentRowGroup.addColumn(chunk.descriptor.col, chunk.readAllPages());
      }
    }

    // avoid re-reading bytes the dictionary reader is used after this call
    if (nextDictionaryReader != null) {
      nextDictionaryReader.setRowGroup(currentRowGroup);
    }

    advanceToNextBlock();

    return currentRowGroup;
  }

  public boolean skipNextRowGroup() {
    return advanceToNextBlock();
  }

  private boolean advanceToNextBlock() {
    if (currentBlock == blocks.size()) {
      return false;
    }

    // update the current block and instantiate a dictionary reader for it
    ++currentBlock;
    this.nextDictionaryReader = null;

    return true;
  }

  /**
   * Returns a {@link DictionaryPageReadStore} for the row group that would be
   * returned by calling {@link #readNextRowGroup()} or skipped by calling
   * {@link #skipNextRowGroup()}.
   *
   * @return a DictionaryPageReadStore for the next row group
   */
  public DictionaryPageReadStore getNextDictionaryReader() {
    if (nextDictionaryReader == null && currentBlock < blocks.size()) {
      this.nextDictionaryReader = getDictionaryReader(blocks.get(currentBlock));
    }
    return nextDictionaryReader;
  }

  public DictionaryPageReader getDictionaryReader(BlockMetaData block) {
    return new DictionaryPageReader(this, block);
  }

  /**
   * Reads and decompresses a dictionary page for the given column chunk.
   *
   * Returns null if the given column chunk has no dictionary page.
   *
   * @param meta a column's ColumnChunkMetaData to read the dictionary from
   * @return an uncompressed DictionaryPage or null
   * @throws IOException
   */
  DictionaryPage readDictionary(ColumnChunkMetaData meta) throws IOException {
    if (!meta.getEncodings().contains(Encoding.PLAIN_DICTIONARY) &&
        !meta.getEncodings().contains(Encoding.RLE_DICTIONARY)) {
      return null;
    }

    // TODO: this should use getDictionaryPageOffset() but it isn't reliable.
    if (f.getPos() != meta.getStartingPos()) {
      f.seek(meta.getStartingPos());
    }

    PageHeader pageHeader = Util.readPageHeader(f);
    if (!pageHeader.isSetDictionary_page_header()) {
      return null; // TODO: should this complain?
    }

    DictionaryPage compressedPage = readCompressedDictionary(pageHeader, f);
    BytesDecompressor decompressor = codecFactory.getDecompressor(meta.getCodec());

    return new DictionaryPage(
        decompressor.decompress(compressedPage.getBytes(), compressedPage.getUncompressedSize()),
        compressedPage.getDictionarySize(),
        compressedPage.getEncoding());
  }

  private static DictionaryPage readCompressedDictionary(
      PageHeader pageHeader, FSDataInputStream fin) throws IOException {
    DictionaryPageHeader dictHeader = pageHeader.getDictionary_page_header();

    int uncompressedPageSize = pageHeader.getUncompressed_page_size();
    int compressedPageSize = pageHeader.getCompressed_page_size();

    byte [] dictPageBytes = new byte[compressedPageSize];
    fin.readFully(dictPageBytes);

    BytesInput bin = BytesInput.from(dictPageBytes);

    return new DictionaryPage(
        bin, uncompressedPageSize, dictHeader.getNum_values(),
        converter.getEncoding(dictHeader.getEncoding()));
  }

  @Override
  public void close() throws IOException {
    try {
      if (f != null) {
        f.close();
      }
    } finally {
      if (codecFactory != null) {
        codecFactory.release();
      }
    }
  }

  /**
   * The data for a column chunk
   *
   * @author Julien Le Dem
   *
   */
  private class Chunk extends ByteBufferInputStream {

    private final ChunkDescriptor descriptor;

    /**
     *
     * @param descriptor descriptor for the chunk
     * @param data contains the chunk data at offset
     * @param offset where the chunk starts in offset
     */
    public Chunk(ChunkDescriptor descriptor, ByteBuffer data, int offset) {
      super(data, offset, descriptor.size);
      this.descriptor = descriptor;
    }

    protected PageHeader readPageHeader() throws IOException {
      return Util.readPageHeader(this);
    }

    /**
     * Read all of the pages in a given column chunk.
     * @return the list of pages
     */
    public ColumnChunkPageReader readAllPages() throws IOException {
      List<DataPage> pagesInChunk = new ArrayList<DataPage>();
      DictionaryPage dictionaryPage = null;
      long valuesCountReadSoFar = 0;
      while (valuesCountReadSoFar < descriptor.metadata.getValueCount()) {
        PageHeader pageHeader = readPageHeader();
        int uncompressedPageSize = pageHeader.getUncompressed_page_size();
        int compressedPageSize = pageHeader.getCompressed_page_size();
        switch (pageHeader.type) {
          case DICTIONARY_PAGE:
            // there is only one dictionary page per column chunk
            if (dictionaryPage != null) {
              throw new ParquetDecodingException("more than one dictionary page in column " + descriptor.col);
            }
          DictionaryPageHeader dicHeader = pageHeader.getDictionary_page_header();
          dictionaryPage =
                new DictionaryPage(
                    this.readAsBytesInput(compressedPageSize),
                    uncompressedPageSize,
                    dicHeader.getNum_values(),
                    converter.getEncoding(dicHeader.getEncoding())
                    );
            break;
          case DATA_PAGE:
            DataPageHeader dataHeaderV1 = pageHeader.getData_page_header();
            pagesInChunk.add(
                new DataPageV1(
                    this.readAsBytesInput(compressedPageSize),
                    dataHeaderV1.getNum_values(),
                    uncompressedPageSize,
                    fromParquetStatistics(
                        getFileMetaData().getCreatedBy(),
                        dataHeaderV1.getStatistics(),
                        descriptor.col.getType()),
                    converter.getEncoding(dataHeaderV1.getRepetition_level_encoding()),
                    converter.getEncoding(dataHeaderV1.getDefinition_level_encoding()),
                    converter.getEncoding(dataHeaderV1.getEncoding())
                    ));
            valuesCountReadSoFar += dataHeaderV1.getNum_values();
            break;
          case DATA_PAGE_V2:
            DataPageHeaderV2 dataHeaderV2 = pageHeader.getData_page_header_v2();
            int dataSize = compressedPageSize - dataHeaderV2.getRepetition_levels_byte_length() - dataHeaderV2.getDefinition_levels_byte_length();
            pagesInChunk.add(
                new DataPageV2(
                    dataHeaderV2.getNum_rows(),
                    dataHeaderV2.getNum_nulls(),
                    dataHeaderV2.getNum_values(),
                    this.readAsBytesInput(dataHeaderV2.getRepetition_levels_byte_length()),
                    this.readAsBytesInput(dataHeaderV2.getDefinition_levels_byte_length()),
                    converter.getEncoding(dataHeaderV2.getEncoding()),
                    this.readAsBytesInput(dataSize),
                    uncompressedPageSize,
                    fromParquetStatistics(
                        getFileMetaData().getCreatedBy(),
                        dataHeaderV2.getStatistics(),
                        descriptor.col.getType()),
                    dataHeaderV2.isIs_compressed()
                    ));
            valuesCountReadSoFar += dataHeaderV2.getNum_values();
            break;
          default:
            if (DEBUG) {
              LOG.debug("skipping page of type " + pageHeader.getType() + " of size " + compressedPageSize);
            }
            this.skip(compressedPageSize);
            break;
        }
      }
      if (valuesCountReadSoFar != descriptor.metadata.getValueCount()) {
        // Would be nice to have a CorruptParquetFileException or something as a subclass?
        throw new IOException(
            "Expected " + descriptor.metadata.getValueCount() + " values in column chunk at " +
            getPath() + " offset " + descriptor.metadata.getFirstDataPageOffset() +
            " but got " + valuesCountReadSoFar + " values instead over " + pagesInChunk.size()
            + " pages ending at file offset " + (descriptor.fileOffset + pos()));
      }
      BytesDecompressor decompressor = codecFactory.getDecompressor(descriptor.metadata.getCodec());
      return new ColumnChunkPageReader(decompressor, pagesInChunk, dictionaryPage);
    }

    /**
     * @return the current position in the chunk
     */
    public int pos() {
      return this.byteBuf.position();
    }

    /**
     * @param size the size of the page
     * @return the page
     * @throws IOException
     */
    public BytesInput readAsBytesInput(int size) throws IOException {
      int pos = this.byteBuf.position();
      final BytesInput r = BytesInput.from(this.byteBuf, pos, size);
      this.byteBuf.position(pos + size);
      return r;
    }

  }

  /**
   * deals with a now fixed bug where compressedLength was missing a few bytes.
   *
   * @author Julien Le Dem
   *
   */
  private class WorkaroundChunk extends Chunk {

    private final FSDataInputStream f;

    /**
     * @param descriptor the descriptor of the chunk
     * @param byteBuf contains the data of the chunk at offset
     * @param offset where the chunk starts in data
     * @param f the file stream positioned at the end of this chunk
     */
    private WorkaroundChunk(ChunkDescriptor descriptor, ByteBuffer byteBuf, int offset, FSDataInputStream f) {
      super(descriptor, byteBuf, offset);
      this.f = f;
    }

    protected PageHeader readPageHeader() throws IOException {
      PageHeader pageHeader;
      int initialPos = pos();
      try {
        pageHeader = Util.readPageHeader(this);
      } catch (IOException e) {
        // this is to workaround a bug where the compressedLength
        // of the chunk is missing the size of the header of the dictionary
        // to allow reading older files (using dictionary) we need this.
        // usually 13 to 19 bytes are missing
        // if the last page is smaller than this, the page header itself is truncated in the buffer.
        this.byteBuf.position(initialPos); // resetting the buffer to the position before we got the error
        LOG.info("completing the column chunk to read the page header");
        pageHeader = Util.readPageHeader(new SequenceInputStream(this, f)); // trying again from the buffer + remainder of the stream.
      }
      return pageHeader;
    }

    public BytesInput readAsBytesInput(int size) throws IOException {
      if (pos() + size > initPos + count) {
        // this is to workaround a bug where the compressedLength
        // of the chunk is missing the size of the header of the dictionary
        // to allow reading older files (using dictionary) we need this.
        // usually 13 to 19 bytes are missing
        int l1 = initPos + count - pos();
        int l2 = size - l1;
        LOG.info("completed the column chunk with " + l2 + " bytes");
        return BytesInput.concat(super.readAsBytesInput(l1), BytesInput.copy(BytesInput.from(f, l2)));
      }
      return super.readAsBytesInput(size);
    }

  }


  /**
   * information needed to read a column chunk
   */
  private static class ChunkDescriptor {

    private final ColumnDescriptor col;
    private final ColumnChunkMetaData metadata;
    private final long fileOffset;
    private final int size;

    /**
     * @param col column this chunk is part of
     * @param metadata metadata for the column
     * @param fileOffset offset in the file where this chunk starts
     * @param size size of the chunk
     */
    private ChunkDescriptor(
        ColumnDescriptor col,
        ColumnChunkMetaData metadata,
        long fileOffset,
        int size) {
      super();
      this.col = col;
      this.metadata = metadata;
      this.fileOffset = fileOffset;
      this.size = size;
    }
  }

  /**
   * describes a list of consecutive column chunks to be read at once.
   *
   * @author Julien Le Dem
   */
  private class ConsecutiveChunkList {

    private final long offset;
    private int length;
    private final List<ChunkDescriptor> chunks = new ArrayList<ChunkDescriptor>();

    /**
     * @param offset where the first chunk starts
     */
    ConsecutiveChunkList(long offset) {
      this.offset = offset;
    }

    /**
     * adds a chunk to the list.
     * It must be consecutive to the previous chunk
     * @param descriptor
     */
    public void addChunk(ChunkDescriptor descriptor) {
      chunks.add(descriptor);
      length += descriptor.size;
    }

    /**
     * @param f file to read the chunks from
     * @return the chunks
     * @throws IOException
     */
    public List<Chunk> readAll(FSDataInputStream f) throws IOException {
      List<Chunk> result = new ArrayList<Chunk>(chunks.size());
      f.seek(offset);

      //Allocate the bytebuffer based on whether the FS can support it.
      ByteBuffer chunksByteBuffer;
      if(disableByteBufferRead) {
        byte[] chunkBytes = new byte[length];
        f.readFully(chunkBytes);
        chunksByteBuffer = ByteBuffer.wrap(chunkBytes);
      } else {
        chunksByteBuffer = allocator.allocate(length);
        while (chunksByteBuffer.hasRemaining()) {
          CompatibilityUtil.getBuf(f, chunksByteBuffer);
        }
      }

      // report in a counter the data we just scanned
      BenchmarkCounter.incrementBytesRead(length);
      int currentChunkOffset = 0;
      for (int i = 0; i < chunks.size(); i++) {
        ChunkDescriptor descriptor = chunks.get(i);
        if (i < chunks.size() - 1) {
          result.add(new Chunk(descriptor, chunksByteBuffer, currentChunkOffset));
        } else {
          // because of a bug, the last chunk might be larger than descriptor.size
          result.add(new WorkaroundChunk(descriptor, chunksByteBuffer, currentChunkOffset, f));
        }
        currentChunkOffset += descriptor.size;
      }
      return result ;
    }

    /**
     * @return the position following the last byte of these chunks
     */
    public long endPos() {
      return offset + length;
    }

  }

}<|MERGE_RESOLUTION|>--- conflicted
+++ resolved
@@ -490,16 +490,13 @@
   private final Map<ColumnPath, ColumnDescriptor> paths = new HashMap<ColumnPath, ColumnDescriptor>();
   private final FileMetaData fileMetaData; // may be null
   private final ByteBufferAllocator allocator;
-<<<<<<< HEAD
   private final boolean disableByteBufferRead;
-=======
   private final Configuration conf;
 
   // not final. in some cases, this may be lazily loaded for backward-compat.
   private ParquetMetadata footer;
   // blocks can be filtered after they are read (or set in the constructor)
   private List<BlockMetaData> blocks;
->>>>>>> da69d4b7
 
   private int currentBlock = 0;
   private ColumnChunkPageReadStore currentRowGroup = null;
