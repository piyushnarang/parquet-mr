--- conflicted
+++ resolved
@@ -376,28 +376,7 @@
     return pagesInChunk;
   }
 
-<<<<<<< HEAD
-=======
-  private PageHeader readNextDataPageHeader() throws IOException {
-    PageHeader pageHeader;
-    do {
-      long pos = f.getPos();
-      if (DEBUG) LOG.debug(pos + ": reading page");
-      try {
-        pageHeader = readPageHeader(f);
-        if (pageHeader.type != PageType.DATA_PAGE) {
-          if (DEBUG) LOG.debug("not a data page, skipping " + pageHeader.compressed_page_size);
-          f.skip(pageHeader.compressed_page_size);
-        }
-      } catch (IOException e) {
-        throw new IOException("could not read page header at position " + pos, e);
-      }
-    } while (pageHeader.type != PageType.DATA_PAGE);
-    return pageHeader;
-  }
-
   @Override
->>>>>>> 1d216467
   public void close() throws IOException {
     f.close();
     this.codecFactory.release();
