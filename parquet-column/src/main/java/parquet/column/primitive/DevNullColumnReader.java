/**
 * Copyright 2012 Twitter, Inc.
 *
 * Licensed under the Apache License, Version 2.0 (the "License");
 * you may not use this file except in compliance with the License.
 * You may obtain a copy of the License at
 *
 * http://www.apache.org/licenses/LICENSE-2.0
 *
 * Unless required by applicable law or agreed to in writing, software
 * distributed under the License is distributed on an "AS IS" BASIS,
 * WITHOUT WARRANTIES OR CONDITIONS OF ANY KIND, either express or implied.
 * See the License for the specific language governing permissions and
 * limitations under the License.
 */
package parquet.column.primitive;

import java.io.IOException;

<<<<<<< HEAD
/**
 * ColumnReader which does not read any actual data, but rather simply produces
 * an endless stream of constant values.
 */
=======
import parquet.io.Binary;

>>>>>>> 76fd1d80
public class DevNullColumnReader extends PrimitiveColumnReader {
  private boolean defaultBoolean = false;
  private int defaultInt = 0;
  private long defaultLong = 0L;
  private byte defaultByte = 0;
  private float defaultFloat = 0f;
  private double defaultDouble = 0.0;
  private Binary defaultBytes = Binary.EMPTY;

  // TODO(julien): the setDefault* don't seem to be used anywhere. Can we kill them
  // for now, so that this is truly DevNull instead of producing a constant stream of
  // potentially some other value?
  public void setDefaultBoolean(boolean defaultBoolean) {
    this.defaultBoolean = defaultBoolean;
  }

  public void setDefaultInteger(int defaultInt) {
    this.defaultInt = defaultInt;
  }

  public void setDefaultLong(long defaultLong) {
    this.defaultLong = defaultLong;
  }

  public void setDefaultFloat(float defaultFloat) {
    this.defaultFloat = defaultFloat;
  }

  public void setDefaultDouble(double defaultDouble) {
    this.defaultDouble = defaultDouble;
  }

  public void setDefaultByte(byte defaultByte) {
    this.defaultByte = defaultByte;
  }

  public void setDefaultBytes(Binary defaultBytes) {
    this.defaultBytes = defaultBytes;
  }

  public boolean readBoolean() {
    return defaultBoolean;
  }

  public int readByte() {
    return defaultByte;
  }

  public float readFloat() {
    return defaultFloat;
  }

  public Binary readBytes() {
    return defaultBytes;
  }

  public double readDouble() {
    return defaultDouble;
  }

  public int readInteger() {
    return defaultInt;
  }

  public long readLong() {
    return defaultLong;
  }

  @Override
  public int initFromPage(long valueCount, byte[] in, int offset) throws IOException {
    return offset;
  }

}<|MERGE_RESOLUTION|>--- conflicted
+++ resolved
@@ -16,16 +16,12 @@
 package parquet.column.primitive;
 
 import java.io.IOException;
+import parquet.io.Binary;
 
-<<<<<<< HEAD
 /**
  * ColumnReader which does not read any actual data, but rather simply produces
  * an endless stream of constant values.
  */
-=======
-import parquet.io.Binary;
-
->>>>>>> 76fd1d80
 public class DevNullColumnReader extends PrimitiveColumnReader {
   private boolean defaultBoolean = false;
   private int defaultInt = 0;
